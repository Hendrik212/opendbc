--- conflicted
+++ resolved
@@ -48,16 +48,6 @@
 static uint8_t hyundai_last_button_interaction;  // button messages since the user pressed an enable button
 
 void hyundai_common_init(uint16_t param) {
-<<<<<<< HEAD
-  const int HYUNDAI_PARAM_EV_GAS = 1;
-  const int HYUNDAI_PARAM_HYBRID_GAS = 2;
-  const int HYUNDAI_PARAM_CAMERA_SCC = 8;
-  const int HYUNDAI_PARAM_CANFD_LKA_STEERING = 16;
-  const int HYUNDAI_PARAM_ALT_LIMITS = 64; // TODO: shift this down with the rest of the common flags
-  const int HYUNDAI_PARAM_FCEV_GAS = 256;
-  const int HYUNDAI_PARAM_ALT_LIMITS_2 = 512;
-  const int HYUNDAI_PARAM_ISLA_SILENCE = 1024;
-=======
   const uint16_t HYUNDAI_PARAM_EV_GAS = 1;
   const uint16_t HYUNDAI_PARAM_HYBRID_GAS = 2;
   const uint16_t HYUNDAI_PARAM_CAMERA_SCC = 8;
@@ -65,7 +55,7 @@
   const uint16_t HYUNDAI_PARAM_ALT_LIMITS = 64; // TODO: shift this down with the rest of the common flags
   const uint16_t HYUNDAI_PARAM_FCEV_GAS = 256;
   const uint16_t HYUNDAI_PARAM_ALT_LIMITS_2 = 512;
->>>>>>> 0d6979ab
+  const uint16_t HYUNDAI_PARAM_ISLA_SILENCE = 1024;
 
   hyundai_ev_gas_signal = GET_FLAG(param, HYUNDAI_PARAM_EV_GAS);
   hyundai_hybrid_gas_signal = !hyundai_ev_gas_signal && GET_FLAG(param, HYUNDAI_PARAM_HYBRID_GAS);
